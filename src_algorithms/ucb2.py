import math
import random
import numpy as np
import math
from src_algorithms.algorithm import Algorithm

<<<<<<< HEAD
class UCB2_dep(Algorithm):
    def __init__(self, k: int, alpha: float = 0.1):
=======
class UCB2(Algorithm):
    def __init__(self, k: int, alpha_param: float):
>>>>>>> dfaf4400
        """
        Inicializa el algoritmo UCB2.

        Parámetros:
        -----------
        k : int
            Número de brazos.
        alpha_param : float
            Parámetro de exploración que afecta la duración de las épocas (0 < alpha_param < 1).
        """
        assert 0 < alpha_param < 1, "El parámetro alpha_param debe estar en (0,1)."
        super().__init__(k)
<<<<<<< HEAD
        self.alpha = alpha
        self.kas = np.zeros(k, dtype=int)  # Número de épocas para cada brazo, una época es una secuencia de selecciones de la misma accion
        self.taus = np.ones(k, dtype=int)  # Duración de cada época para cada brazo
        self.remaining_pulls = np.zeros(k, dtype=int)  # Veces que falta ejecutar cada brazo en la época

    def tau(self, ka: int) -> int:
        """
        Calcula τ(ka) según la fórmula ⌈(1 + α)^(ka)⌉.
        :param ka: Número de épocas del brazo.
        :return: Número entero superior que indica las veces que el brazo será seleccionado en esta época.
        """
        return int(np.ceil((1 + self.alpha) ** ka))
=======
        self.alpha_param = alpha_param
        # Contador de épocas para cada brazo (inicializado a 0 para todos)
        self.r = np.zeros(k, dtype=int)
        self.__current_arm = None      # Brazo que se está jugando actualmente
        self.__next_update = 0         # Instante en el que se cambiará el brazo actual

    def reset(self):
        """
        Restablece todas las variables a su estado inicial.
        """
        super().reset()
        self.r = np.zeros(self.k, dtype=int)
        self.__current_arm = None
        self.__next_update = 0
>>>>>>> dfaf4400

    def __tau(self, r_val: int) -> int:
        """
        Calcula la duración de la época para un contador de época r_val,
        usando la fórmula ceil((1 + alpha_param)^r_val).

        :param r_val: Número de épocas acumuladas para un brazo.
        :return: Duración de la época.
        """
        return int(math.ceil((1 + self.alpha_param) ** r_val))
    
    def __bonus(self, total_count: int, r_val: int) -> float:
        """
        Calcula el término de bonificación (Upper Confidence Bound) para el brazo,
        en función del total de jugadas y el contador de épocas r_val.

        :param total_count: Número total de jugadas.
        :param r_val: Número de épocas acumuladas para el brazo.
        :return: Valor del bonus.
        """
        tau_val = self.__tau(r_val)
        bonus = math.sqrt((1. + self.alpha_param) * math.log((math.e * total_count) / tau_val) / (2 * tau_val))
        return bonus

    def __set_arm(self, arm: int):
        """
        Asigna el brazo actual a 'arm' y actualiza el instante en el que se
        cambiará el brazo, según la diferencia entre épocas.

        :param arm: Índice del brazo a asignar.
        """
        self.__current_arm = arm
        # Actualiza el instante del próximo cambio sumando la diferencia entre épocas
        self.__next_update += max(1, self.__tau(self.r[arm] + 1) - self.__tau(self.r[arm]))
        self.r[arm] += 1

    def select_arm(self) -> int:
        """
        Selecciona el brazo a jugar en función de la estrategia UCB2.

        :return: Índice del brazo seleccionado.
        """
        # Asegurarse de que cada brazo se juegue al menos una vez
        for arm in range(self.k):
            if self.counts[arm] == 0:
                self.__set_arm(arm)
                return arm

        total_counts = int(np.sum(self.counts))
        # Si aún no se ha completado la "época" del brazo actual, continuar con él
        if self.__next_update > total_counts:
            return self.__current_arm

        # Calcular el valor UCB2 para cada brazo
        ucb_values = np.zeros(self.k)
        for arm in range(self.k):
            bonus = self.__bonus(total_counts, self.r[arm])
            ucb_values[arm] = self.values[arm] + bonus

        # Escoger el brazo con el valor UCB2 máximo
        max_ucb = np.max(ucb_values)
        # En caso de empate, se elige uno al azar
        candidates = np.where(ucb_values == max_ucb)[0]
        chosen_arm = int(random.choice(candidates))
        self.__set_arm(chosen_arm)
        return chosen_arm

    def update(self, chosen_arm: int, reward: float):
        """
        Actualiza las estadísticas tras jugar un brazo y observar la recompensa.

        :param chosen_arm: Índice del brazo jugado.
        :param reward: Recompensa obtenida.
        """
        # Se utiliza el método update de la clase base para actualizar counts y values
        super().update(chosen_arm, reward)


<<<<<<< HEAD
    def reset(self):
        """
        Reinicia el estado del algoritmo.
        """
        self.counts = np.zeros(self.k, dtype=int)
        self.values = np.zeros(self.k, dtype=float)
        self.kas = np.zeros(self.k, dtype=int)
        self.taus = np.ones(self.k, dtype=int)
        self.remaining_pulls = np.zeros(self.k, dtype=int)

class UCB2_v0(Algorithm):
    def __init__(self, k: int, alpha: float = 0.5):
        """
        Inicializa el algoritmo UCB2.

        :param k: Número de brazos.
        :param alpha: Parámetro de exploración (0 < alpha < 1).
        """
        assert 0 < alpha < 1, "El parámetro alpha debe estar en el rango (0,1)."

        self.k = k
        self.alpha = alpha
        self.counts = np.zeros(k, dtype=int)  # Veces que se ha jugado cada brazo
        self.values = np.zeros(k, dtype=float)  # Promedio de recompensas
        self.kas = np.zeros(k, dtype=int)  # Número de épocas de cada brazo
        self.t = 0  # Contador de tiempo total

    def tau(self, k_a: int) -> int:
        """
        Calcula el número de veces que se jugará una acción en una época.

        :param k_a: Número de épocas de la acción.
        :return: Duración de la época.
        """
        return int(np.ceil((1 + self.alpha) ** k_a))

    def select_arm(self) -> int:
        """
        Selecciona el brazo con el mayor valor UCB2.

        :return: Índice del brazo seleccionado.
        """
        if np.any(self.counts == 0):  # Si hay brazos sin jugar, elige uno de ellos
            return np.where(self.counts == 0)[0][0]

        # Calculamos UCB2 para cada brazo
        ucb_values = np.zeros(self.k)
        for a in range(self.k):
            tau_ka = self.tau(self.kas[a])
            exploration_bonus = np.sqrt((1 + self.alpha) * np.log(self.t / tau_ka) / (2 * tau_ka))
            ucb_values[a] = self.values[a] + exploration_bonus

        return np.argmax(ucb_values)  # Selecciona el brazo con mayor UCB2

    def update(self, chosen_arm: int, reward: float):
        """
        Actualiza los valores tras jugar un brazo.

        :param chosen_arm: Brazo seleccionado.
        :param reward: Recompensa obtenida.
        """
        self.counts[chosen_arm] += 1
        self.t += 1  # Incrementamos el tiempo total

        # Actualizamos la media de recompensas usando la media incremental
        n = self.counts[chosen_arm]
        self.values[chosen_arm] += (reward - self.values[chosen_arm]) / n

        # Si ya completamos la época, avanzamos a la siguiente
        if self.counts[chosen_arm] >= self.tau(self.kas[chosen_arm] + 1):
            self.kas[chosen_arm] += 1

    def reset(self):
        """
        Reinicia el algoritmo para un nuevo experimento.
        """
        self.counts.fill(0)
        self.values.fill(0)
        self.kas.fill(0)
        self.t = 0
=======
# """
# Module: src_algorithms/ucb2.py
# Description: Implementación del algoritmo upper confidence bound en su segunda version para el problema de los k-brazos.

# Authors: Gonzalo Marcos Andres and Francisco José López Fernández
# Email: gonzalo.marcosa@um.es and franciscojose.lopezf@um.es
# Date: 2025/02/25

# This software is licensed under the GNU General Public License v3.0 (GPL-3.0),
# with the additional restriction that it may not be used for commercial purposes.

# For more details about GPL-3.0: https://www.gnu.org/licenses/gpl-3.0.html
# """
# import numpy as np
# from src_algorithms.algorithm import Algorithm

# # class UCB2(Algorithm):
# #     def __init__(self, k: int, alpha: float = 0.1):
# #         """
# #         Inicializa el algoritmo UCB2.

# #         :param k: Número de brazos.
# #         :param alpha: Parámetro de ajuste para el balance entre exploración y explotación (0 < alpha < 1).
# #         """
# #         assert 0 < alpha < 1, "El parámetro alpha debe estar en (0,1)."

# #         super().__init__(k)
# #         self.alpha = alpha
# #         self.kas = np.zeros(k, dtype=int)  # Número de épocas para cada brazo
# #         self.taus = np.ones(k, dtype=int)  # Duración de cada época para cada brazo
# #         self.remaining_pulls = np.zeros(k, dtype=int)  # Veces que falta ejecutar cada brazo en la época

# #     # def tau(self, ka: int) -> int:
# #     def tau(self, ka: int) -> float:
# #         """
# #         Calcula τ(ka) según la fórmula ⌈(1 + α)^(ka)⌉.
# #         :param ka: Número de épocas del brazo.
# #         :return: Número de veces que el brazo será seleccionado en esta época.
# #         """
# #         return (1 + self.alpha) ** ka
# #         # return int(np.ceil((1 + self.alpha) ** ka))

# #     def select_arm(self, t: int) -> int:
# #         """
# #         Selecciona un brazo basado en la política UCB2.
# #         :param t: Instante de tiempo en el que nos encontramos.
# #         :return: Índice del brazo seleccionado.
# #         """
# #         # Si quedan repeticiones pendientes en una época, seguimos con el mismo brazo
# #         for i in range(self.k):
# #             if self.remaining_pulls[i] > 0:
# #                 self.remaining_pulls[i] -= 1
# #                 return i

# #         # Si no hay repeticiones pendientes, seleccionamos el brazo con el mayor índice UCB2
# #         ucbs = self.values + np.sqrt(((1 + self.alpha) * np.log(t + 1)) / (2 * self.taus))
# #         chosen_arm = np.argmax(ucbs)

# #         # Calculamos cuántas veces repetiremos la acción en la época actual
# #         next_tau = self.tau(self.kas[chosen_arm] + 1)
# #         self.remaining_pulls[chosen_arm] = next_tau - self.taus[chosen_arm]
# #         self.taus[chosen_arm] = next_tau

# #         return chosen_arm

# #     def update(self, chosen_arm: int, reward: float):
# #         """
# #         Actualiza los valores después de ejecutar una acción.
# #         :param chosen_arm: Brazo seleccionado.
# #         :param reward: Recompensa obtenida.
# #         """
# #         self.counts[chosen_arm] += 1
# #         self.values[chosen_arm] += (reward - self.values[chosen_arm]) / self.counts[chosen_arm]

# #         # Cuando se termina una época, pasamos a la siguiente
# #         if self.remaining_pulls[chosen_arm] == 0:
# #             self.kas[chosen_arm] += 1

# #     def reset(self):
# #         """
# #         Reinicia el estado del algoritmo.
# #         """
# #         self.counts = np.zeros(self.k, dtype=int)
# #         self.values = np.zeros(self.k, dtype=float)
# #         self.kas = np.zeros(self.k, dtype=int)
# #         self.taus = np.ones(self.k, dtype=int)
# #         self.remaining_pulls = np.zeros(self.k, dtype=int)

# import math
# import numpy as np
# import random
# import numpy as np
# from src_algorithms.algorithm import Algorithm

# class UCB2(Algorithm):
#     def __init__(self, alpha_param, n_arms):
#         """
#         Inicializa el algoritmo UCB2.

#         Parámetros:
#         -----------
#         alpha_param : float
#             Parámetro de exploración que afecta la duración de las épocas.
#         n_arms : int
#             Número de brazos (acciones) disponibles.
#         """
#         self.alpha_param = alpha_param
#         self.n_arms = n_arms
#         self.counts = [0] * n_arms      # Número de veces que se ha jugado cada brazo
#         self.values = [0.0] * n_arms    # Recompensa media estimada para cada brazo
#         self.r = [0] * n_arms           # Contador de épocas para cada brazo
#         self.__current_arm = 0          # Brazo que se está jugando actualmente
#         self.__next_update = 0          # Cuándo se producirá el próximo cambio de brazo

#         # Parámetros para actualización tipo Beta (opcional, si las recompensas son binarias)
#         self.alpha = [1] * n_arms
#         self.beta = [1] * n_arms

#     def reset(self):
#         """
#         Restablece todas las variables a su estado inicial.
#         """
#         self.counts = [0] * self.n_arms
#         self.values = [0.0] * self.n_arms
#         self.r = [0] * self.n_arms
#         self.__current_arm = 0
#         self.__next_update = 0
#         self.alpha = [1] * self.n_arms
#         self.beta = [1] * self.n_arms
        
#     def __tau(self, r):
#         """
#         Calcula la longitud de la época para un contador de época r,
#         usando la fórmula (1 + alpha_param)^r redondeada hacia arriba.
#         """
#         return int(math.ceil((1 + self.alpha_param) ** r))
    
#     def __bonus(self, n, r):
#         """
#         Calcula el término de bonificación (Upper Confidence Bound)
#         para el brazo en su época r, dado el total de jugadas n.
#         """
#         tau = self.__tau(r)
#         bonus = math.sqrt((1. + self.alpha_param) * math.log(math.e * float(n) / tau) / (2 * tau))
#         return bonus
  
#     def __set_arm(self, arm):
#         """
#         Asigna el brazo actual a 'arm' y determina el número de jugadas
#         que se mantendrá ese brazo antes de volver a calcular índices.
#         """
#         self.__current_arm = arm
#         # Incrementa el contador de la siguiente actualización en la diferencia de épocas
#         self.__next_update += max(1, self.__tau(self.r[arm] + 1) - self.__tau(self.r[arm]))
#         # Aumenta el contador de época para este brazo
#         self.r[arm] += 1

#     def select_arm(self):
#         """
#         Selecciona qué brazo jugar en la siguiente jugada siguiendo la estrategia UCB2.
#         """
#         # Asegurarse de que cada brazo se juegue al menos una vez
#         for arm in range(self.n_arms):
#             if self.counts[arm] == 0:
#                 self.__set_arm(arm)
#                 return arm
    
#         # Si aún no se ha terminado la "época" del brazo actual, seguir con él
#         if self.__next_update > sum(self.counts):
#             return self.__current_arm
    
#         # Calcular el valor UCB2 para cada brazo
#         ucb_values = [0.0 for _ in range(self.n_arms)]
#         total_counts = sum(self.counts)
#         for arm in range(self.n_arms):
#             bonus = self.__bonus(total_counts, self.r[arm])
#             ucb_values[arm] = self.values[arm] + bonus
        
#         # Escoger el brazo con el índice UCB2 más alto
#         max_ucb = max(ucb_values)
#         # Si hay empate, elige uno al azar entre los brazos con valor máximo
#         candidates = [i for i, val in enumerate(ucb_values) if val == max_ucb]
#         chosen_arm = random.choice(candidates)
        
#         # Actualizar variables internas para el brazo elegido
#         self.__set_arm(chosen_arm)
#         return chosen_arm

#     def update(self, chosen_arm, reward):
#         """
#         Actualiza las estadísticas tras jugar un brazo y observar la recompensa.
        
#         Parámetros:
#         -----------
#         chosen_arm : int
#             Índice del brazo que se jugó.
#         reward : float
#             Recompensa obtenida (0 o 1 si es binaria, o valor real en general).
#         """
#         # Incrementar el contador de jugadas para ese brazo
#         # self.counts[chosen_arm] += 1
        
#         # # Actualizar parámetros de distribución Beta (opcional)
#         # self.alpha[chosen_arm] += reward
#         # self.beta[chosen_arm] += (1 - reward)
        
#         # # Actualizar la recompensa media estimada (fórmula incremental)
#         # n = float(self.counts[chosen_arm])
#         # current_value = self.values[chosen_arm]
#         # new_value = ((n - 1) / n) * current_value + (1 / n) * reward
#         # self.values[chosen_arm] = new_value
#         super().update(chosen_arm, reward)  # Usa la actualización definida en Algorithm
>>>>>>> dfaf4400
<|MERGE_RESOLUTION|>--- conflicted
+++ resolved
@@ -4,13 +4,8 @@
 import math
 from src_algorithms.algorithm import Algorithm
 
-<<<<<<< HEAD
-class UCB2_dep(Algorithm):
-    def __init__(self, k: int, alpha: float = 0.1):
-=======
 class UCB2(Algorithm):
     def __init__(self, k: int, alpha_param: float):
->>>>>>> dfaf4400
         """
         Inicializa el algoritmo UCB2.
 
@@ -23,20 +18,6 @@
         """
         assert 0 < alpha_param < 1, "El parámetro alpha_param debe estar en (0,1)."
         super().__init__(k)
-<<<<<<< HEAD
-        self.alpha = alpha
-        self.kas = np.zeros(k, dtype=int)  # Número de épocas para cada brazo, una época es una secuencia de selecciones de la misma accion
-        self.taus = np.ones(k, dtype=int)  # Duración de cada época para cada brazo
-        self.remaining_pulls = np.zeros(k, dtype=int)  # Veces que falta ejecutar cada brazo en la época
-
-    def tau(self, ka: int) -> int:
-        """
-        Calcula τ(ka) según la fórmula ⌈(1 + α)^(ka)⌉.
-        :param ka: Número de épocas del brazo.
-        :return: Número entero superior que indica las veces que el brazo será seleccionado en esta época.
-        """
-        return int(np.ceil((1 + self.alpha) ** ka))
-=======
         self.alpha_param = alpha_param
         # Contador de épocas para cada brazo (inicializado a 0 para todos)
         self.r = np.zeros(k, dtype=int)
@@ -51,7 +32,6 @@
         self.r = np.zeros(self.k, dtype=int)
         self.__current_arm = None
         self.__next_update = 0
->>>>>>> dfaf4400
 
     def __tau(self, r_val: int) -> int:
         """
@@ -130,88 +110,6 @@
         super().update(chosen_arm, reward)
 
 
-<<<<<<< HEAD
-    def reset(self):
-        """
-        Reinicia el estado del algoritmo.
-        """
-        self.counts = np.zeros(self.k, dtype=int)
-        self.values = np.zeros(self.k, dtype=float)
-        self.kas = np.zeros(self.k, dtype=int)
-        self.taus = np.ones(self.k, dtype=int)
-        self.remaining_pulls = np.zeros(self.k, dtype=int)
-
-class UCB2_v0(Algorithm):
-    def __init__(self, k: int, alpha: float = 0.5):
-        """
-        Inicializa el algoritmo UCB2.
-
-        :param k: Número de brazos.
-        :param alpha: Parámetro de exploración (0 < alpha < 1).
-        """
-        assert 0 < alpha < 1, "El parámetro alpha debe estar en el rango (0,1)."
-
-        self.k = k
-        self.alpha = alpha
-        self.counts = np.zeros(k, dtype=int)  # Veces que se ha jugado cada brazo
-        self.values = np.zeros(k, dtype=float)  # Promedio de recompensas
-        self.kas = np.zeros(k, dtype=int)  # Número de épocas de cada brazo
-        self.t = 0  # Contador de tiempo total
-
-    def tau(self, k_a: int) -> int:
-        """
-        Calcula el número de veces que se jugará una acción en una época.
-
-        :param k_a: Número de épocas de la acción.
-        :return: Duración de la época.
-        """
-        return int(np.ceil((1 + self.alpha) ** k_a))
-
-    def select_arm(self) -> int:
-        """
-        Selecciona el brazo con el mayor valor UCB2.
-
-        :return: Índice del brazo seleccionado.
-        """
-        if np.any(self.counts == 0):  # Si hay brazos sin jugar, elige uno de ellos
-            return np.where(self.counts == 0)[0][0]
-
-        # Calculamos UCB2 para cada brazo
-        ucb_values = np.zeros(self.k)
-        for a in range(self.k):
-            tau_ka = self.tau(self.kas[a])
-            exploration_bonus = np.sqrt((1 + self.alpha) * np.log(self.t / tau_ka) / (2 * tau_ka))
-            ucb_values[a] = self.values[a] + exploration_bonus
-
-        return np.argmax(ucb_values)  # Selecciona el brazo con mayor UCB2
-
-    def update(self, chosen_arm: int, reward: float):
-        """
-        Actualiza los valores tras jugar un brazo.
-
-        :param chosen_arm: Brazo seleccionado.
-        :param reward: Recompensa obtenida.
-        """
-        self.counts[chosen_arm] += 1
-        self.t += 1  # Incrementamos el tiempo total
-
-        # Actualizamos la media de recompensas usando la media incremental
-        n = self.counts[chosen_arm]
-        self.values[chosen_arm] += (reward - self.values[chosen_arm]) / n
-
-        # Si ya completamos la época, avanzamos a la siguiente
-        if self.counts[chosen_arm] >= self.tau(self.kas[chosen_arm] + 1):
-            self.kas[chosen_arm] += 1
-
-    def reset(self):
-        """
-        Reinicia el algoritmo para un nuevo experimento.
-        """
-        self.counts.fill(0)
-        self.values.fill(0)
-        self.kas.fill(0)
-        self.t = 0
-=======
 # """
 # Module: src_algorithms/ucb2.py
 # Description: Implementación del algoritmo upper confidence bound en su segunda version para el problema de los k-brazos.
@@ -424,4 +322,3 @@
 #         # new_value = ((n - 1) / n) * current_value + (1 / n) * reward
 #         # self.values[chosen_arm] = new_value
 #         super().update(chosen_arm, reward)  # Usa la actualización definida en Algorithm
->>>>>>> dfaf4400
